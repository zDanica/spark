/*
 * Licensed to the Apache Software Foundation (ASF) under one or more
 * contributor license agreements.  See the NOTICE file distributed with
 * this work for additional information regarding copyright ownership.
 * The ASF licenses this file to You under the Apache License, Version 2.0
 * (the "License"); you may not use this file except in compliance with
 * the License.  You may obtain a copy of the License at
 *
 *    http://www.apache.org/licenses/LICENSE-2.0
 *
 * Unless required by applicable law or agreed to in writing, software
 * distributed under the License is distributed on an "AS IS" BASIS,
 * WITHOUT WARRANTIES OR CONDITIONS OF ANY KIND, either express or implied.
 * See the License for the specific language governing permissions and
 * limitations under the License.
 */

package spark.scheduler.local

import java.nio.ByteBuffer
import scala.collection.mutable.ArrayBuffer
import scala.collection.mutable.HashMap

import spark.{ExceptionFailure, Logging, SparkEnv, Success, TaskState}
import spark.TaskState.TaskState
import spark.scheduler.{Task, TaskResult, TaskSet}
import spark.scheduler.cluster.{Schedulable, TaskDescription, TaskInfo, TaskLocality, TaskSetManager}


private[spark] class LocalTaskSetManager(sched: LocalScheduler, val taskSet: TaskSet)
  extends TaskSetManager with Logging {

  var parent: Schedulable = null
  var weight: Int = 1
  var minShare: Int = 0
  var runningTasks: Int = 0
  var priority: Int = taskSet.priority
  var stageId: Int = taskSet.stageId
  var name: String = "TaskSet_" + taskSet.stageId.toString

  var failCount = new Array[Int](taskSet.tasks.size)
  val taskInfos = new HashMap[Long, TaskInfo]
  val numTasks = taskSet.tasks.size
  var numFinished = 0
  val env = SparkEnv.get
  val ser = env.closureSerializer.newInstance()
  val copiesRunning = new Array[Int](numTasks)
  val finished = new Array[Boolean](numTasks)
  val numFailures = new Array[Int](numTasks)
  val MAX_TASK_FAILURES = sched.maxFailures

  override def increaseRunningTasks(taskNum: Int): Unit = {
    runningTasks += taskNum
    if (parent != null) {
     parent.increaseRunningTasks(taskNum)
    }
  }

  override def decreaseRunningTasks(taskNum: Int): Unit = {
    runningTasks -= taskNum
    if (parent != null) {
      parent.decreaseRunningTasks(taskNum)
    }
  }

  override def addSchedulable(schedulable: Schedulable): Unit = {
    //nothing
  }

  override def removeSchedulable(schedulable: Schedulable): Unit = {
    //nothing
  }

  override def getSchedulableByName(name: String): Schedulable = {
    return null
  }

  override def executorLost(executorId: String, host: String): Unit = {
    //nothing
  }

  override def checkSpeculatableTasks() = true

  override def getSortedTaskSetQueue(): ArrayBuffer[TaskSetManager] = {
    var sortedTaskSetQueue = new ArrayBuffer[TaskSetManager]
    sortedTaskSetQueue += this
    return sortedTaskSetQueue
  }

  override def hasPendingTasks() = true

  def findTask(): Option[Int] = {
    for (i <- 0 to numTasks-1) {
      if (copiesRunning(i) == 0 && !finished(i)) {
        return Some(i)
      }
    }
    return None
  }

  override def slaveOffer(
      execId: String,
      hostPort: String,
      availableCpus: Double,
      overrideLocality: TaskLocality.TaskLocality = null): Option[TaskDescription] =
  {
    SparkEnv.set(sched.env)
    logDebug("availableCpus:%d,numFinished:%d,numTasks:%d".format(
      availableCpus.toInt, numFinished, numTasks))
    if (availableCpus > 0 && numFinished < numTasks) {
      findTask() match {
        case Some(index) =>
          val taskId = sched.attemptId.getAndIncrement()
          val task = taskSet.tasks(index)
          val info = new TaskInfo(taskId, index, System.currentTimeMillis(), "local", "local:1",
            TaskLocality.NODE_LOCAL)
          taskInfos(taskId) = info
          // We rely on the DAGScheduler to catch non-serializable closures and RDDs, so in here
          // we assume the task can be serialized without exceptions.
          val bytes = Task.serializeWithDependencies(
            task, sched.sc.addedFiles, sched.sc.addedJars, ser)
          logInfo("Size of task " + taskId + " is " + bytes.limit + " bytes")
          val taskName = "task %s:%d".format(taskSet.id, index)
          copiesRunning(index) += 1
          increaseRunningTasks(1)
          taskStarted(task, info)
          return Some(new TaskDescription(taskId, null, taskName, bytes))
        case None => {}
      }
    }
    return None
  }

  override def numPendingTasksForHostPort(hostPort: String): Int = {
    return 0
  }

  override def numRackLocalPendingTasksForHost(hostPort :String): Int = {
    return 0
  }

  override def numPendingTasksForHost(hostPort: String): Int = {
    return 0
  }

<<<<<<< HEAD
  def statusUpdate(tid: Long, state: TaskState, serializedData: ByteBuffer) {
    SparkEnv.set(env)
=======
  override def statusUpdate(tid: Long, state: TaskState, serializedData: ByteBuffer) {
>>>>>>> 3097d75d
    state match {
      case TaskState.FINISHED =>
        taskEnded(tid, state, serializedData)
      case TaskState.FAILED =>
        taskFailed(tid, state, serializedData)
      case _ => {}
    }
  }

  def taskStarted(task: Task[_], info: TaskInfo) {
    sched.listener.taskStarted(task, info)
  }

  def taskEnded(tid: Long, state: TaskState, serializedData: ByteBuffer) {
    val info = taskInfos(tid)
    val index = info.index
    val task = taskSet.tasks(index)
    info.markSuccessful()
    val result = ser.deserialize[TaskResult[_]](serializedData, getClass.getClassLoader)
    result.metrics.resultSize = serializedData.limit()
    sched.listener.taskEnded(task, Success, result.value, result.accumUpdates, info, result.metrics)
    numFinished += 1
    decreaseRunningTasks(1)
    finished(index) = true
    if (numFinished == numTasks) {
      sched.taskSetFinished(this)
    }
  }

  def taskFailed(tid: Long, state: TaskState, serializedData: ByteBuffer) {
    val info = taskInfos(tid)
    val index = info.index
    val task = taskSet.tasks(index)
    info.markFailed()
    decreaseRunningTasks(1)
    val reason: ExceptionFailure = ser.deserialize[ExceptionFailure](
      serializedData, getClass.getClassLoader)
    sched.listener.taskEnded(task, reason, null, null, info, reason.metrics.getOrElse(null))
    if (!finished(index)) {
      copiesRunning(index) -= 1
      numFailures(index) += 1
      val locs = reason.stackTrace.map(loc => "\tat %s".format(loc.toString))
      logInfo("Loss was due to %s\n%s\n%s".format(
        reason.className, reason.description, locs.mkString("\n")))
      if (numFailures(index) > MAX_TASK_FAILURES) {
        val errorMessage = "Task %s:%d failed more than %d times; aborting job %s".format(
          taskSet.id, index, 4, reason.description)
        decreaseRunningTasks(runningTasks)
        sched.listener.taskSetFailed(taskSet, errorMessage)
        // need to delete failed Taskset from schedule queue
        sched.taskSetFinished(this)
      }
    }
  }

  override def error(message: String) {
  }
}<|MERGE_RESOLUTION|>--- conflicted
+++ resolved
@@ -143,12 +143,8 @@
     return 0
   }
 
-<<<<<<< HEAD
-  def statusUpdate(tid: Long, state: TaskState, serializedData: ByteBuffer) {
+  override def statusUpdate(tid: Long, state: TaskState, serializedData: ByteBuffer) {
     SparkEnv.set(env)
-=======
-  override def statusUpdate(tid: Long, state: TaskState, serializedData: ByteBuffer) {
->>>>>>> 3097d75d
     state match {
       case TaskState.FINISHED =>
         taskEnded(tid, state, serializedData)
