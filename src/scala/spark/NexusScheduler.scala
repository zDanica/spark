package spark

import java.io.File
import java.util.concurrent.Semaphore

import nexus.{ExecutorInfo, TaskDescription, TaskState, TaskStatus}
import nexus.{SlaveOffer, SchedulerDriver, NexusSchedulerDriver}
import nexus.{SlaveOfferVector, TaskDescriptionVector, StringMap}

// The main Scheduler implementation, which talks to Nexus. Clients are expected
// to first call start(), then submit tasks through the runTasks method.
//
// This implementation is currently a little quick and dirty. The following
// improvements need to be made to it:
// 1) Right now, the scheduler uses a linear scan through the tasks to find a
//    local one for a given node. It would be faster to have a separate list of
//    pending tasks for each node.
// 2) Presenting a single slave in ParallelOperation.slaveOffer makes it
//    difficult to balance tasks across nodes. It would be better to pass
//    all the offers to the ParallelOperation and have it load-balance.
private class NexusScheduler(
  master: String, frameworkName: String, execArg: Array[Byte])
extends nexus.Scheduler with spark.Scheduler
{
  // Semaphore used by runTasks to ensure only one thread can be in it
  val semaphore = new Semaphore(1)

  // Lock used to wait for  scheduler to be registered
  var isRegistered = false
  val registeredLock = new Object()

  // Trait representing a set of  scheduler callbacks
  trait Callbacks {
    def slotOffer(s: SlaveOffer): Option[TaskDescription]
    def taskFinished(t: TaskStatus): Unit
    def error(code: Int, message: String): Unit
  }

  // Current callback object (may be null)
  var callbacks: Callbacks = null

  // Incrementing task ID
  var nextTaskId = 0

  // Maximum time to wait to run a task in a preferred location (in ms)
  val LOCALITY_WAIT = System.getProperty("spark.locality.wait", "1000").toLong

  // Driver for talking to Nexus
  var driver: SchedulerDriver = null
  
  override def start() {
    new Thread("Spark scheduler") {
      setDaemon(true)
      override def run {
        val ns = NexusScheduler.this
        ns.driver = new NexusSchedulerDriver(ns, master)
        ns.driver.run()
      }
    }.start
  }

  override def getFrameworkName(d: SchedulerDriver): String = frameworkName
  
  override def getExecutorInfo(d: SchedulerDriver): ExecutorInfo =
    new ExecutorInfo(new File("spark-executor").getCanonicalPath(), execArg)

<<<<<<< HEAD
  override def runTasks[T](tasks: Array[Task[T]]): Array[T] = {
    val results = new Array[T](tasks.length)
    if (tasks.length == 0)
      return results

    val launched = new Array[Boolean](tasks.length)

    val callingThread = currentThread

    var errorHappened = false
    var errorCode = 0
    var errorMessage = ""

    // Wait for scheduler to be registered with Nexus
    waitForRegister()

    try {
      // Acquire the runTasks semaphore
      semaphore.acquire()

      val myCallbacks = new Callbacks {
        val firstTaskId = nextTaskId
        var tasksLaunched = 0
        var tasksFinished = 0
        var lastPreferredLaunchTime = System.currentTimeMillis

        def slotOffer(slot: SlaveOffer): Option[TaskDescription] = {
          try {
            if (tasksLaunched < tasks.length) {
              // TODO: Add a short wait if no task with location pref is found
              // TODO: Figure out why a function is needed around this to
              // avoid  scala.runtime.NonLocalReturnException
              def findTask: Option[TaskDescription] = {
                var checkPrefVals: Array[Boolean] = Array(true)
                val time = System.currentTimeMillis
                if (time - lastPreferredLaunchTime > LOCALITY_WAIT)
                  checkPrefVals = Array(true, false) // Allow non-preferred tasks
                // TODO: Make desiredCpus and desiredMem configurable
                val desiredCpus = 1
                val desiredMem = 750L * 1024L * 1024L
                if (slot.getParams.get("cpus").toInt < desiredCpus || 
                    slot.getParams.get("mem").toLong < desiredMem)
                  return None
                for (checkPref <- checkPrefVals;
                     i <- 0 until tasks.length;
                     if !launched(i) && (!checkPref || tasks(i).prefers(slot)))
                {
                  val taskId = nextTaskId
                  nextTaskId += 1
                  printf("Starting task %d as TID %d on slave %d: %s (%s)\n",
                    i, taskId, slot.getSlaveId, slot.getHost, 
                    if(checkPref) "preferred" else "non-preferred")
                  tasks(i).markStarted(slot)
                  launched(i) = true
                  tasksLaunched += 1
                  if (checkPref)
                    lastPreferredLaunchTime = time
                  val params = new StringMap
                  params.set("cpus", "" + desiredCpus)
                  params.set("mem", "" + desiredMem)
                  val serializedTask = Utils.serialize(tasks(i))
                  return Some(new TaskDescription(taskId, slot.getSlaveId,
                    "task_" + taskId, params, serializedTask))
                }
                return None
              }
              return findTask
            } else {
              return None
            }
          } catch {
            case e: Exception => { 
              e.printStackTrace
              System.exit(1)
              return None
            }
          }
        }
=======
  override def runTasks[T: ClassManifest](tasks: Array[Task[T]]): Array[T] = {
    runTasksMutex.synchronized {
      waitForRegister()
      val myOp = new SimpleParallelOperation(this, tasks)
>>>>>>> 7d0eae17

        def taskFinished(status: TaskStatus) {
          println("Finished TID " + status.getTaskId)
          // Deserialize task result
          val result = Utils.deserialize[TaskResult[T]](status.getData)
          results(status.getTaskId - firstTaskId) = result.value
          // Update accumulators
          Accumulators.add(callingThread, result.accumUpdates)
          // Stop if we've finished all the tasks
          tasksFinished += 1
          if (tasksFinished == tasks.length) {
            NexusScheduler.this.callbacks = null
            NexusScheduler.this.notifyAll()
          }
        }

        def error(code: Int, message: String) {
          // Save the error message
          errorHappened = true
          errorCode = code
          errorMessage = message
          // Indicate to caller thread that we're done
          NexusScheduler.this.callbacks = null
          NexusScheduler.this.notifyAll()
        }
      }

      this.synchronized {
        this.callbacks = myCallbacks
      }
      driver.reviveOffers();
      this.synchronized {
        while (this.callbacks != null) this.wait()
      }
    } finally {
      semaphore.release()
    }

    if (errorHappened)
      throw new SparkException(errorMessage, errorCode)
    else
      return results
  }

  override def registered(d: SchedulerDriver, frameworkId: Int) {
    println("Registered as framework ID " + frameworkId)
    registeredLock.synchronized {
      isRegistered = true
      registeredLock.notifyAll()
    }
  }
  
  override def waitForRegister() {
    registeredLock.synchronized {
      while (!isRegistered) registeredLock.wait()
    }
  }

  override def resourceOffer(
      d: SchedulerDriver, oid: Long, slots: SlaveOfferVector) {
    synchronized {
      val tasks = new TaskDescriptionVector
      if (callbacks != null) {
        try {
          for (i <- 0 until slots.size.toInt) {
            callbacks.slotOffer(slots.get(i)) match {
              case Some(task) => tasks.add(task)
              case None => {}
            }
          }
        } catch {
          case e: Exception => e.printStackTrace
        }
      }  
      val params = new StringMap
      params.set("timeout", "1")
      d.replyToOffer(oid, tasks, params) // TODO: use smaller timeout
    }
  }

  override def statusUpdate(d: SchedulerDriver, status: TaskStatus) {
    synchronized {
      if (callbacks != null && status.getState == TaskState.TASK_FINISHED) {
        try {
          callbacks.taskFinished(status)
        } catch {
          case e: Exception => e.printStackTrace
        }
      }
    }
  }

  override def error(d: SchedulerDriver, code: Int, message: String) {
    synchronized {
      if (callbacks != null) {
        try {
          callbacks.error(code, message)
        } catch {
          case e: Exception => e.printStackTrace
        }
      } else {
        val msg = "Nexus error: %s (error code: %d)".format(message, code)
        System.err.println(msg)
        System.exit(1)
      }
    }
  }

  override def stop() {
    if (driver != null)
      driver.stop()
  }
<<<<<<< HEAD
=======
}


// Trait representing an object that manages a parallel operation by
// implementing various scheduler callbacks.
trait ParallelOperation {
  def slaveOffer(s: SlaveOffer): Option[TaskDescription]
  def statusUpdate(t: TaskStatus): Unit
  def error(code: Int, message: String): Unit
}


class SimpleParallelOperation[T: ClassManifest](
  sched: NexusScheduler, tasks: Array[Task[T]])
extends ParallelOperation
{
  // Maximum time to wait to run a task in a preferred location (in ms)
  val LOCALITY_WAIT = System.getProperty("spark.locality.wait", "1000").toLong

  val callingThread = currentThread
  val numTasks = tasks.length
  val results = new Array[T](numTasks)
  val launched = new Array[Boolean](numTasks)
  val finished = new Array[Boolean](numTasks)
  val tidToIndex = Map[Int, Int]()

  var allFinished = false
  val joinLock = new Object()

  var errorHappened = false
  var errorCode = 0
  var errorMessage = ""

  var tasksLaunched = 0
  var tasksFinished = 0
  var lastPreferredLaunchTime = System.currentTimeMillis

  def setAllFinished() {
    joinLock.synchronized {
      allFinished = true
      joinLock.notifyAll()
    }
  }

  def join() {
    joinLock.synchronized {
      while (!allFinished)
        joinLock.wait()
    }
  }

  def slaveOffer(offer: SlaveOffer): Option[TaskDescription] = {
    if (tasksLaunched < numTasks) {
      var checkPrefVals: Array[Boolean] = Array(true)
      val time = System.currentTimeMillis
      if (time - lastPreferredLaunchTime > LOCALITY_WAIT)
        checkPrefVals = Array(true, false) // Allow non-preferred tasks
      // TODO: Make desiredCpus and desiredMem configurable
      val desiredCpus = 1
      val desiredMem = 750L * 1024L * 1024L
      if (offer.getParams.get("cpus").toInt < desiredCpus || 
          offer.getParams.get("mem").toLong < desiredMem)
        return None
      for (checkPref <- checkPrefVals; i <- 0 until numTasks) {
        if (!launched(i) && (!checkPref ||
            tasks(i).preferredLocations.contains(offer.getHost) ||
            tasks(i).preferredLocations.isEmpty))
        {
          val taskId = sched.newTaskId()
          tidToIndex(taskId) = i
          printf("Starting task %d as TID %d on slave %d: %s (%s)\n",
            i, taskId, offer.getSlaveId, offer.getHost, 
            if(checkPref) "preferred" else "non-preferred")
          tasks(i).markStarted(offer)
          launched(i) = true
          tasksLaunched += 1
          if (checkPref)
            lastPreferredLaunchTime = time
          val params = new StringMap
          params.set("cpus", "" + desiredCpus)
          params.set("mem", "" + desiredMem)
          val serializedTask = Utils.serialize(tasks(i))
          return Some(new TaskDescription(taskId, offer.getSlaveId,
            "task_" + taskId, params, serializedTask))
        }
      }
    }
    return None
  }

  def statusUpdate(status: TaskStatus) {
    status.getState match {
      case TaskState.TASK_FINISHED =>
        taskFinished(status)
      case TaskState.TASK_LOST =>
        taskLost(status)
      case TaskState.TASK_FAILED =>
        taskLost(status)
      case TaskState.TASK_KILLED =>
        taskLost(status)
      case _ =>
    }
  }

  def taskFinished(status: TaskStatus) {
    val tid = status.getTaskId
    println("Finished TID " + tid)
    // Deserialize task result
    val result = Utils.deserialize[TaskResult[T]](status.getData)
    results(tidToIndex(tid)) = result.value
    // Update accumulators
    Accumulators.add(callingThread, result.accumUpdates)
    // Mark finished and stop if we've finished all the tasks
    finished(tidToIndex(tid)) = true
    tasksFinished += 1
    if (tasksFinished == numTasks)
      setAllFinished()
  }

  def taskLost(status: TaskStatus) {
    val tid = status.getTaskId
    println("Lost TID " + tid)
    launched(tidToIndex(tid)) = false
    tasksLaunched -= 1
  }

  def error(code: Int, message: String) {
    // Save the error message
    errorHappened = true
    errorCode = code
    errorMessage = message
    // Indicate to caller thread that we're done
    setAllFinished()
  }
>>>>>>> 7d0eae17
}<|MERGE_RESOLUTION|>--- conflicted
+++ resolved
@@ -1,11 +1,11 @@
 package spark
 
 import java.io.File
-import java.util.concurrent.Semaphore
-
-import nexus.{ExecutorInfo, TaskDescription, TaskState, TaskStatus}
-import nexus.{SlaveOffer, SchedulerDriver, NexusSchedulerDriver}
-import nexus.{SlaveOfferVector, TaskDescriptionVector, StringMap}
+
+import scala.collection.mutable.Map
+
+import nexus.{Scheduler => NScheduler}
+import nexus._
 
 // The main Scheduler implementation, which talks to Nexus. Clients are expected
 // to first call start(), then submit tasks through the runTasks method.
@@ -20,30 +20,26 @@
 //    all the offers to the ParallelOperation and have it load-balance.
 private class NexusScheduler(
   master: String, frameworkName: String, execArg: Array[Byte])
-extends nexus.Scheduler with spark.Scheduler
+extends NScheduler with spark.Scheduler
 {
-  // Semaphore used by runTasks to ensure only one thread can be in it
-  val semaphore = new Semaphore(1)
+  // Lock used by runTasks to ensure only one thread can be in it
+  val runTasksMutex = new Object()
 
   // Lock used to wait for  scheduler to be registered
   var isRegistered = false
   val registeredLock = new Object()
 
-  // Trait representing a set of  scheduler callbacks
-  trait Callbacks {
-    def slotOffer(s: SlaveOffer): Option[TaskDescription]
-    def taskFinished(t: TaskStatus): Unit
-    def error(code: Int, message: String): Unit
-  }
-
   // Current callback object (may be null)
-  var callbacks: Callbacks = null
+  var activeOp: ParallelOperation = null
 
   // Incrementing task ID
-  var nextTaskId = 0
-
-  // Maximum time to wait to run a task in a preferred location (in ms)
-  val LOCALITY_WAIT = System.getProperty("spark.locality.wait", "1000").toLong
+  private var nextTaskId = 0
+
+  def newTaskId(): Int = {
+    val id = nextTaskId;
+    nextTaskId += 1;
+    return id
+  }
 
   // Driver for talking to Nexus
   var driver: SchedulerDriver = null
@@ -64,133 +60,28 @@
   override def getExecutorInfo(d: SchedulerDriver): ExecutorInfo =
     new ExecutorInfo(new File("spark-executor").getCanonicalPath(), execArg)
 
-<<<<<<< HEAD
-  override def runTasks[T](tasks: Array[Task[T]]): Array[T] = {
-    val results = new Array[T](tasks.length)
-    if (tasks.length == 0)
-      return results
-
-    val launched = new Array[Boolean](tasks.length)
-
-    val callingThread = currentThread
-
-    var errorHappened = false
-    var errorCode = 0
-    var errorMessage = ""
-
-    // Wait for scheduler to be registered with Nexus
-    waitForRegister()
-
-    try {
-      // Acquire the runTasks semaphore
-      semaphore.acquire()
-
-      val myCallbacks = new Callbacks {
-        val firstTaskId = nextTaskId
-        var tasksLaunched = 0
-        var tasksFinished = 0
-        var lastPreferredLaunchTime = System.currentTimeMillis
-
-        def slotOffer(slot: SlaveOffer): Option[TaskDescription] = {
-          try {
-            if (tasksLaunched < tasks.length) {
-              // TODO: Add a short wait if no task with location pref is found
-              // TODO: Figure out why a function is needed around this to
-              // avoid  scala.runtime.NonLocalReturnException
-              def findTask: Option[TaskDescription] = {
-                var checkPrefVals: Array[Boolean] = Array(true)
-                val time = System.currentTimeMillis
-                if (time - lastPreferredLaunchTime > LOCALITY_WAIT)
-                  checkPrefVals = Array(true, false) // Allow non-preferred tasks
-                // TODO: Make desiredCpus and desiredMem configurable
-                val desiredCpus = 1
-                val desiredMem = 750L * 1024L * 1024L
-                if (slot.getParams.get("cpus").toInt < desiredCpus || 
-                    slot.getParams.get("mem").toLong < desiredMem)
-                  return None
-                for (checkPref <- checkPrefVals;
-                     i <- 0 until tasks.length;
-                     if !launched(i) && (!checkPref || tasks(i).prefers(slot)))
-                {
-                  val taskId = nextTaskId
-                  nextTaskId += 1
-                  printf("Starting task %d as TID %d on slave %d: %s (%s)\n",
-                    i, taskId, slot.getSlaveId, slot.getHost, 
-                    if(checkPref) "preferred" else "non-preferred")
-                  tasks(i).markStarted(slot)
-                  launched(i) = true
-                  tasksLaunched += 1
-                  if (checkPref)
-                    lastPreferredLaunchTime = time
-                  val params = new StringMap
-                  params.set("cpus", "" + desiredCpus)
-                  params.set("mem", "" + desiredMem)
-                  val serializedTask = Utils.serialize(tasks(i))
-                  return Some(new TaskDescription(taskId, slot.getSlaveId,
-                    "task_" + taskId, params, serializedTask))
-                }
-                return None
-              }
-              return findTask
-            } else {
-              return None
-            }
-          } catch {
-            case e: Exception => { 
-              e.printStackTrace
-              System.exit(1)
-              return None
-            }
-          }
-        }
-=======
   override def runTasks[T: ClassManifest](tasks: Array[Task[T]]): Array[T] = {
     runTasksMutex.synchronized {
       waitForRegister()
       val myOp = new SimpleParallelOperation(this, tasks)
->>>>>>> 7d0eae17
-
-        def taskFinished(status: TaskStatus) {
-          println("Finished TID " + status.getTaskId)
-          // Deserialize task result
-          val result = Utils.deserialize[TaskResult[T]](status.getData)
-          results(status.getTaskId - firstTaskId) = result.value
-          // Update accumulators
-          Accumulators.add(callingThread, result.accumUpdates)
-          // Stop if we've finished all the tasks
-          tasksFinished += 1
-          if (tasksFinished == tasks.length) {
-            NexusScheduler.this.callbacks = null
-            NexusScheduler.this.notifyAll()
-          }
-        }
-
-        def error(code: Int, message: String) {
-          // Save the error message
-          errorHappened = true
-          errorCode = code
-          errorMessage = message
-          // Indicate to caller thread that we're done
-          NexusScheduler.this.callbacks = null
-          NexusScheduler.this.notifyAll()
-        }
-      }
-
-      this.synchronized {
-        this.callbacks = myCallbacks
-      }
-      driver.reviveOffers();
-      this.synchronized {
-        while (this.callbacks != null) this.wait()
-      }
-    } finally {
-      semaphore.release()
-    }
-
-    if (errorHappened)
-      throw new SparkException(errorMessage, errorCode)
-    else
-      return results
+
+      try {
+        this.synchronized {
+          this.activeOp = myOp
+        }
+        driver.reviveOffers();
+        myOp.join();
+      } finally {
+        this.synchronized {
+          this.activeOp = null
+        }
+      }
+
+      if (myOp.errorHappened)
+        throw new SparkException(myOp.errorMessage, myOp.errorCode)
+      else
+        return myOp.results
+    }
   }
 
   override def registered(d: SchedulerDriver, frameworkId: Int) {
@@ -203,18 +94,19 @@
   
   override def waitForRegister() {
     registeredLock.synchronized {
-      while (!isRegistered) registeredLock.wait()
+      while (!isRegistered)
+        registeredLock.wait()
     }
   }
 
   override def resourceOffer(
-      d: SchedulerDriver, oid: Long, slots: SlaveOfferVector) {
+      d: SchedulerDriver, oid: Long, offers: SlaveOfferVector) {
     synchronized {
       val tasks = new TaskDescriptionVector
-      if (callbacks != null) {
+      if (activeOp != null) {
         try {
-          for (i <- 0 until slots.size.toInt) {
-            callbacks.slotOffer(slots.get(i)) match {
+          for (i <- 0 until offers.size.toInt) {
+            activeOp.slaveOffer(offers.get(i)) match {
               case Some(task) => tasks.add(task)
               case None => {}
             }
@@ -231,21 +123,21 @@
 
   override def statusUpdate(d: SchedulerDriver, status: TaskStatus) {
     synchronized {
-      if (callbacks != null && status.getState == TaskState.TASK_FINISHED) {
-        try {
-          callbacks.taskFinished(status)
-        } catch {
-          case e: Exception => e.printStackTrace
-        }
+      try {
+        if (activeOp != null) {
+          activeOp.statusUpdate(status)
+        }
+      } catch {
+        case e: Exception => e.printStackTrace
       }
     }
   }
 
   override def error(d: SchedulerDriver, code: Int, message: String) {
     synchronized {
-      if (callbacks != null) {
+      if (activeOp != null) {
         try {
-          callbacks.error(code, message)
+          activeOp.error(code, message)
         } catch {
           case e: Exception => e.printStackTrace
         }
@@ -261,8 +153,6 @@
     if (driver != null)
       driver.stop()
   }
-<<<<<<< HEAD
-=======
 }
 
 
@@ -397,5 +287,4 @@
     // Indicate to caller thread that we're done
     setAllFinished()
   }
->>>>>>> 7d0eae17
 }